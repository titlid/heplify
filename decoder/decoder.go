--- conflicted
+++ resolved
@@ -202,11 +202,7 @@
 }
 
 func (d *Decoder) Process(data []byte, ci *gopacket.CaptureInfo) {
-<<<<<<< HEAD
 	// log.Println("pppppppppprecess msg")
-=======
-	log.Println("ccc")
->>>>>>> 837a4b1d
 	if config.Cfg.Dedup {
 		if len(data) > 34 {
 			_, err := d.dedupCache.Get(data[34:])
